import copy
import logging
from functools import lru_cache
from typing import List, Tuple, Set, Optional

from transformers_cfg.parser import (
    END_OF_RULE_MARKER,
    END_OF_ALTERNATE_MARKER,
    parse_ebnf,
    REF_RULE_MARKER,
)
from transformers_cfg.utf8_utils import PartialUTF8, decode_utf8
from transformers_cfg.utils import intervals_intersect
import logging


class AcceptState:
    def __init__(self, stacks, partial_utf8):
        self.stacks = stacks
        self.partial_utf8 = partial_utf8

    @staticmethod
    def empty_state():
        return AcceptState(set(), PartialUTF8())


class StringRecognizer:
    def __init__(
        self,
        grammar_encoding: List[int],
        start_rule_id: int = -1,
        rule_offsets: Optional[List[int]] = None,
        stacks: Optional[Set[Tuple[int]]] = None,
    ):
        # strictly speaking, we don't need to copy grammar_encoding because we don't modify it
        # but we do it anyway to be safe
        # in case where the grammar is very large, we can consider not copying it
        self.grammar_encoding = grammar_encoding
        if rule_offsets is not None:
            self.rule_offsets = rule_offsets
        else:
            if start_rule_id == -1:
                raise ValueError("start_rule_id cannot be None if rule_offsets is None")
            self.rule_offsets = self.init_rules(start_rule_id)
        # each stack is a list of indices into grammar_encoding
        # each index points to a rule's
        if stacks is not None:
            self.stacks = stacks
        else:
            if start_rule_id == -1:
                raise ValueError("start_rule_id cannot be None if stacks is None")
            self.stacks = self.init_stack(start_rule_id)
        self.start_rule_id = start_rule_id

    def init_rules(self, start_rule_id: int) -> List[int]:
        _rule_offset = 0
        rule_offsets: List = []
        # Build `rules` as an array of rule IDs to their positions in `grammar_src`
        while self.grammar_encoding[_rule_offset] != 0xFFFF:
            rule_id = self.grammar_encoding[_rule_offset]
            # store the offset idx
            if len(rule_offsets) <= rule_id:
                rule_offsets.extend([-1] * (rule_id - len(rule_offsets) + 1))
            rule_offsets[rule_id] = _rule_offset

            # Skip rule ID
            # _rule_offset += 1
            simple_rhs_offset = _rule_offset + 1

            # Skip rule alternates
            while self.grammar_encoding[simple_rhs_offset] != END_OF_RULE_MARKER:
                simple_rhs_offset = (
                    simple_rhs_offset + 1 + self.grammar_encoding[simple_rhs_offset]
                )

            # Skip 0 denoting end of rule
            # _rule_offset += 1
            _rule_offset = simple_rhs_offset + 1

        retrieved_start_rule_id = self.grammar_encoding[rule_offsets[start_rule_id]]
        assert retrieved_start_rule_id == start_rule_id

        return rule_offsets

    def init_stack(self, start_rule_id: int) -> Set[Tuple[int]]:

        stacks = set()
        # Loop over alternates of start rule to build initial stacks
        sub_rhs_offset = self.rule_offsets[start_rule_id] + 1
        while self.grammar_encoding[sub_rhs_offset]:
            stack: List[int] = []
            # If alternate is nonempty, add to stack
            element_offset = sub_rhs_offset + 1
            if self.grammar_encoding[element_offset] != END_OF_ALTERNATE_MARKER:
                stack.append(element_offset)
            stacks.update(self.expand_stack_head(tuple(stack)))
            sub_rhs_offset += 1 + self.grammar_encoding[sub_rhs_offset]
        return stacks

    def get_initial_accept_state(self) -> AcceptState:
        return AcceptState(self.init_stack(self.start_rule_id), PartialUTF8())

    @lru_cache(maxsize=32768)
    def expand_stack_head(self, stack: Tuple[int]) -> Set[Tuple[int]]:
        """
        Stack is the internal state of the recognizer(Pushdown Automaton).
        This method updates the stack by advancing it to the next element.
        If the element is a non-terminal, it expands the stack by adding the elements of the referenced rule.
        A new stack is created for each alternate of the referenced rule, so we could have multiple stacks as output.
        :param stack:
        :return:
        """
        if len(stack) == 0:
            return {stack}

        # we get the last element of the stack, which is the element we are currently processing
        cur_element_offset = stack[-1]

        # if the element is a terminal, we don't need to advance the stack
        if self.grammar_encoding[cur_element_offset] != REF_RULE_MARKER:
            return {stack}
        # the remaining case is that the element is a non-terminal, i.e. a reference to another rule
        else:
            ref_rule_id = self.grammar_encoding[cur_element_offset + 1]
            # find the offset of the referenced rule
            ref_subrule_offset = self.rule_offsets[ref_rule_id] + 1
            new_stacks: Set[Tuple[int]] = set()
            # Loop over alternates of referenced rule to build new stacks
            while self.grammar_encoding[ref_subrule_offset] != END_OF_RULE_MARKER:
                new_stack = list(stack[:-1])
                # if the rule ref is followed by another element, we add it to the stack
                next_element_offset = cur_element_offset + 2
                if (
                    self.grammar_encoding[next_element_offset]
                    != END_OF_ALTERNATE_MARKER
                ):
                    new_stack.append(next_element_offset)

                # if the referenced rule is not empty, we add its element offset to the stack
                ref_element_offset = ref_subrule_offset + 1
                if self.grammar_encoding[ref_element_offset] != END_OF_ALTERNATE_MARKER:
                    new_stack.append(ref_element_offset)

                new_stacks.update(self.expand_stack_head(tuple(new_stack)))
                ref_subrule_offset += self.grammar_encoding[ref_subrule_offset] + 1

            return new_stacks

    def _try_accept_bytes(
        self,
        byte_seq: bytes,
        stacks: Set[Tuple[int]],
        partial_utf8: PartialUTF8,
        verbose=True,
    ):
        """
        The difference between accept_bytes and consume_bytes is that accept_bytes returns a boolean and
        consume_bytes returns a new accept state
        """
        code_points, new_partial_utf8 = decode_utf8(byte_seq, partial_utf8)
        if verbose:
            logging.debug(
                f"code_points: {code_points}; new_partial_utf8: {new_partial_utf8}"
            )
        new_stacks = self._consume_code_points_for_all_stacks(code_points, stacks)

        for stack in new_stacks:
            # stack is empty, meaning that the variables are all consumed
            if len(stack) == 0:
                return True
            element_offset = stack[-1]
            if self.partial_utf8_accept_at_element(element_offset, new_partial_utf8):
                return True
        return False

    def _consume_bytes(
        self,
        byte_seq: bytes,
        accept_state: Optional[AcceptState] = None,
        verbose=True,
    ) -> AcceptState:

        if accept_state is None:
            accept_state = self.get_initial_accept_state()
        stacks = accept_state.stacks
        partial_utf8 = accept_state.partial_utf8
        if type(byte_seq) is list:
            byte_seq = bytes(byte_seq)
<<<<<<< HEAD

=======
            
>>>>>>> 266cbc75
        code_points, new_partial_utf8 = decode_utf8(byte_seq, partial_utf8)
        if verbose:
            logging.debug(
                f"code_points: {code_points}; new_partial_utf8: {new_partial_utf8}"
            )
        new_stacks = self._consume_code_points_for_all_stacks(code_points, stacks)

        new_new_stacks = set()
        for stack in new_stacks:
            if len(stack) == 0:
                continue
            element_offset = stack[-1]
            if self.partial_utf8_accept_at_element(element_offset, new_partial_utf8):
                new_new_stacks.add(stack)
        return AcceptState(new_new_stacks, new_partial_utf8)

    ##########################
    #
    # Code point recognition
    #
    ##########################

    @lru_cache(maxsize=30000)
    def _consume_code_point_for_all_stacks(
        self, code_point: int, stacks: Tuple[Tuple[int]]
    ) -> Set[Tuple[int]]:
        """
        consume a character from the stack
        code_point: can be a Unicode code point, including ascii code points which are in the range [0, 127]
        """
        new_stacks: Set[Tuple[int]] = set()

        if code_point == 0:
            return new_stacks
        for stack in stacks:
            new_stacks.update(
                self._consume_code_point_for_single_stack(code_point, stack)
            )
        return new_stacks

    @lru_cache(maxsize=30000)
    def _consume_code_point_for_single_stack(
        self, code_point: int, stack: Tuple[int]
    ) -> Set[Tuple[int]]:
        """
        consume a character from the stack
        code_point: can be a Unicode code point, including ascii code points which are in the range [0, 127]
        """
        # TODO, the below code will raise an error when the stack is empty, but why is this happening?
        # if len(stacks) == 0:
        #     raise ValueError("Stacks don't contain any stack, meaning that no character can be consumed")
        # code_point = 0 is a special case when the uf8 sequence is not complete, we return an empty stack
        # to indicate that the character is not accepted

        new_stacks: Set[Tuple[int]] = set()

        if code_point == 0 or len(stack) == 0:
            return new_stacks

        element_offset = stack[-1]
        found = self.accept_code_point_at_element(code_point, element_offset)

        if not found:
            return new_stacks

        size = self.grammar_encoding[element_offset]
        element_offset += size + 1
        new_stack = list(stack[:-1])
        if self.grammar_encoding[element_offset]:
            new_stack.append(element_offset)
        # # Explicitly convert list to tuple of int to make it hashable
        new_tuple_stack: Tuple[int, ...] = tuple(new_stack)
        return self.expand_stack_head(new_tuple_stack)

    def _consume_code_points_for_all_stacks(
        self, code_points: List[int], stacks: Set[Tuple[int]], verbose=False
    ) -> Set[Tuple[int]]:
        """
        code points is a list of Unicode code points. For example, the code points for "hello" is [104, 101, 108, 108, 111]
        For unicode string "こんにちは世界", the code points are [12371, 12435, 12395, 12385, 12399, 19990, 30028]

        """
        for i, code_point in enumerate(code_points):
            # for lru_cache to work, we need to convert the list of stacks into a tuple of stacks
            tuple_stacks: Tuple[Tuple[int], ...] = tuple(stacks)
            stacks = self._consume_code_point_for_all_stacks(code_point, tuple_stacks)
            if len(stacks) > 0 and verbose:
                accepted_code_point = code_points[: i + 1]
                corresponding_char = chr(code_point)
                logging.debug(
                    f"code point {accepted_code_point} corresponding to {corresponding_char} is accepted"
                )
        return stacks

    def _accept_code_points(
        self, code_points: List[int], stacks: Set[Tuple[int]], verbose=False
    ) -> bool:
        stacks = self._consume_code_points_for_all_stacks(code_points, stacks, verbose)
        return len(stacks) > 0

    @lru_cache(maxsize=30000)
    def accept_code_point_at_element(
        self, code_point: int, element_offset: int
    ) -> bool:
        size = self.grammar_encoding[element_offset]
        # to make idx point to the range_start of the first range
        element_offset += 1
        for i in range(0, size, 2):
            if (
                self.grammar_encoding[element_offset + i]
                <= code_point
                <= self.grammar_encoding[element_offset + i + 1]
            ):
                return True
        return False

    #############################
    #
    # Partial UTF-8 recognition
    #
    #############################

    def partial_utf8_accept_at_element(
        self, element_offset: int, partial_utf8: PartialUTF8
    ) -> bool:
        # Extract the accumulated value and the number of remaining bytes from the partial_utf8 object.
        partial_value = partial_utf8.value
        n_remain = partial_utf8.n_remain

        # Return False if there are no remaining bytes to process or if it's an invalid UTF-8 sequence.
        if n_remain == 1 and partial_value < 2:
            return False

        # If there are no remaining bytes, this means we had already consumed a complete UTF-8 sequence.
        if n_remain <= 0:
            return True

        # Calculate the lowest possible Unicode code point that can be formed with the remaining bytes.
        low = partial_value << (n_remain * 6)
        # Calculate the highest possible Unicode code point by setting all remaining bits to 1.
        high = low | ((1 << (n_remain * 6)) - 1)

        # If the low end of the range is 0 and a specific number of bytes remain, adjust low to the minimum value
        # that can be represented with that number of bytes. This accounts for UTF-8 encoding rules.
        if low == 0:
            if n_remain == 2:
                low = 1 << 11  # Minimum value representable with 2 additional bytes.
            elif n_remain == 3:
                low = 1 << 16  # Minimum value representable with 3 additional bytes.

        # Get the size of the grammar rule starting at the current element_offset.
        size = self.grammar_encoding[element_offset]
        # Move the element_offset to the start of the grammar rule's definition.
        element_offset += 1

        # Iterate over the grammar rule, checking if the range defined by low-high overlaps with any specified ranges.
        for i in range(0, size, 2):
            # If the current range (specified in the grammar encoding) overlaps with the low-high range, return True.
            if intervals_intersect(
                low,
                high,
                self.grammar_encoding[element_offset + i],
                self.grammar_encoding[element_offset + i + 1],
            ):
                return True

        # If no overlap is found with any of the ranges, return False, indicating no valid partial match.
        return False

    #############################
    #
    # String recognition
    #
    #############################

    def _consume_string(self, string: str, accept_state: AcceptState):
        # _bytes = bytes(string, "utf-8")
        code_points = [ord(char) for char in string]
        stacks = self._consume_code_points_for_all_stacks(
            code_points, accept_state.stacks
        )
        return AcceptState(stacks, accept_state.partial_utf8)

    def _accept_prefix(self, string: str, accept_state: Optional[AcceptState] = None):
        if accept_state is None:
            accept_state = self.get_initial_accept_state()
        new_accept_state = self._consume_string(string, accept_state)
        return len(new_accept_state.stacks) > 0

    def _accept_string(self, string: str, accept_state: Optional[AcceptState] = None):
        if accept_state is None:
            accept_state = self.get_initial_accept_state()
        new_accept_state = self._consume_string(string, accept_state)
        at_least_one_stack_is_empty = any(
            len(stack) == 0 for stack in new_accept_state.stacks
        )
        return at_least_one_stack_is_empty

    #############################
    #
    # Not Used
    #
    #############################

    # For each sub-rule in the grammar, cache whether each byte is accepted.
    @lru_cache(maxsize=None)
    def char_acceptance_at_element(self, element_offset):
        """
        Caches and returns a set of accepted Unicode characters
        at a given rule position. This function considers Unicode characters, dynamically
        inserting accepted ranges into the set to optimize memory usage.

        Args:
        - rule_offset: The offset in the grammar encoding where the rule starts.

        Returns:
        - A set of accepted Unicode characters (or range).
        """
        logging.debug(f"element_offset: {element_offset}")
        acceptance = set()
        num_chars = self.grammar_encoding[element_offset]
        element_offset += 1
        for i in range(0, num_chars, 2):
            start = self.grammar_encoding[element_offset + i]
            end = self.grammar_encoding[element_offset + i + 1]
            for j in range(start, end + 1):
                acceptance.add(j)
        logging.debug(acceptance)
        return acceptance


# backward compatibility, add alias of StringRecognizer to GrammarRecognizer
GrammarRecognizer = StringRecognizer

if __name__ == "__main__":
    # set logging level

    with open("examples/grammars/japanese.ebnf", "r") as file:
        input_text = file.read()
    parsed_grammar = parse_ebnf(input_text)
    logging.debug(f"symbol_ids: \n{parsed_grammar.symbol_table}")

    start_rule_id = parsed_grammar.symbol_table["root"]
    recognizer = StringRecognizer(parsed_grammar.grammar_encoding, start_rule_id)

    japanese = "こんにちは世界"  # "こんにちは世界" doesn't work
    bytes_japanese = bytes(japanese, "utf-8")
    logging.debug(f"bytes_japanese: {bytes_japanese} of length {len(bytes_japanese)}")
    # こんにちは世界

    partial_utf8 = PartialUTF8()

    #######################
    # Japanese
    #######################

    # logging.debug(f"bytes_japanese: {bytes_japanese} of length {len(bytes_japanese)}")
    # head_bytes = bytes_japanese[:8]
    # # partial_utf8 = PartialUTF8()
    # new_stacks, new_partial_utf8 = recognizer._consume_bytes_partial_match(head_bytes, recognizer.stacks, partial_utf8)
    # if len(new_stacks) > 0:
    #     logging.debug("japanese is accepted")
    # else:
    #     logging.debug("japanese is not accepted")

    #######################
    # Now consider the case of progressive matching
    #######################

    byte_tokens = [bytes_japanese[i] for i in range(len(bytes_japanese))]
    # cast into bytes
    byte_tokens = [bytes([byte]) for byte in byte_tokens]

    accept_state = AcceptState(recognizer.stacks, PartialUTF8())
    for i, byte in enumerate(byte_tokens):
        accept_state = recognizer._consume_bytes(byte, accept_state)
        logging.debug(f"new partial utf8: {accept_state.partial_utf8}")
        if len(accept_state.stacks) > 0:
            logging.debug(f"byte {byte} is accepted")
        else:
            logging.debug(f"byte {byte} is not accepted")

    # korean = "안녕하세요"
    # korean_bytes = bytes(korean, "utf-8")
    # head_bytes = korean_bytes[:8]
    # logging.debug(f"korean_bytes: {korean_bytes} of length {len(korean_bytes)}")
    # new_stacks, new_partial_utf8 = recognizer._consume_bytes_partial_match(head_bytes, recognizer.stacks, partial_utf8)
    # if len(new_stacks) > 0:
    #     logging.debug("korean is accepted")
    # else:
    #     logging.debug("korean is not accepted")

    # res = recognizer._accept_string("12222", recognizer.stacks)
    # logging.debug(f"12222: {res}")
    # res = recognizer._accept_string("12222+", recognizer.stacks)
    # logging.debug(f"12222+: {res}")<|MERGE_RESOLUTION|>--- conflicted
+++ resolved
@@ -186,11 +186,6 @@
         partial_utf8 = accept_state.partial_utf8
         if type(byte_seq) is list:
             byte_seq = bytes(byte_seq)
-<<<<<<< HEAD
-
-=======
-            
->>>>>>> 266cbc75
         code_points, new_partial_utf8 = decode_utf8(byte_seq, partial_utf8)
         if verbose:
             logging.debug(
